--- conflicted
+++ resolved
@@ -303,12 +303,9 @@
                                                         -DCMAKE_CXX_COMPILER=dpcpp^
                                                         -DONEDPL_BACKEND=dpcpp^
                                                         -DONEDPL_DEVICE_TYPE=GPU ..
-<<<<<<< HEAD
-=======
                                                 """, label: "Generate"
                                                 bat script: """
                                                     set MAKE_PROGRAM=%DevEnvDir%CommonExtensions\\Microsoft\\CMake\\Ninja\\ninja.exe
->>>>>>> 0b847654
                                                     "%MAKE_PROGRAM%" build-all -v -k 0
                                                 """, label: "Build"
                                                 bat script: """
@@ -348,16 +345,12 @@
                                                         -DCMAKE_CXX_COMPILER=cl^
                                                         -DONEDPL_BACKEND=tbb^
                                                         -DONEDPL_DEVICE_TYPE=HOST ..
-<<<<<<< HEAD
-                                                    "%MAKE_PROGRAM%" build-all -v -k 0
-=======
                                                 """, label: "Generate"
                                                 bat script: """
                                                     set MAKE_PROGRAM=%DevEnvDir%CommonExtensions\\Microsoft\\CMake\\Ninja\\ninja.exe
                                                     "%MAKE_PROGRAM%" build-all -v -k 0
                                                 """, label: "Build"
                                                 bat script: """
->>>>>>> 0b847654
                                                     ctest --output-on-failure -C release --timeout %TEST_TIMEOUT%
                                                 """, label: "All tests"
                                             }
